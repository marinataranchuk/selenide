== Changelog

=== 4.7 (planned to 2x.09.2017)
<<<<<<< HEAD
* upgrade to selenium-java 3.5.3
* upgrade to browsermob-core 2.1.5 (and downgrade to littleproxy 1.1.0-beta-bmp-17)
=======
* #210 Show path to page html in addition to screenshot -- Thanks @hyunil-shin for PR #590
* #570 Fixed concurrency issue with screenshots during parallel runs -- Thanks Jane Riabchenko for PR #595
>>>>>>> 43c2a1b4

=== 4.6 (released 31.08.2017)
* #529 Cannot find capabilities with browserName=ie when grid hub url specified in -Dremote    -- thanks to @BorisOsipov
* #551 Method `$.setValue()` should not fail if it could not trigger change event (for whatever reason).
* #528 - Wrong ElementNotFound exception message  -- thanks to @BorisOsipov
* #573 - Method `$.shouldHave(exactValue(" foo  "))` does NOT trim leading/trailing spaces anymore - thanks to @mseele for this PR 

=== 4.5.1 (released 27.06.2017)
* #484 added method $.getSearchCriteria()
* #484 fixed performance issue: Selenide tried to log collections' parent WebElement without waiting for it

=== 4.5 (released 26.06.2017)
* Performance improvement of method `$.setValue()` -- thanks to Alexander Popov
* #549 Selenide waits too much for collections
* Add methods $().$x and $().$$x -- thanks to Oleksii Cherevatyi 
* Fix support for Opera driver -- thanks to Roman Marinsky
* Remove spam from logs: `INFO: Close proxy server: 24 -> null` -- thanks to Andrew Zakordonets 
* upgrade to org.littleshoot:littleproxy:1.1.2
* upgrade to phantomjsdriver 1.4.3
* added many unit tests for Selenide itself -- thanks to Andrew Zakordonets

=== 4.4.3 (released 25.04.2017)
* upgrade to selenium-java 3.4.0

=== 4.4.2 (released 30.03.2017)
* #510 fix closing windows in `$.download()`

=== 4.4.1 (released 28.03.2017)
* Add workaround for invalid resolving of `selenium-api` dependency by Maven

=== 4.4 (released 27.03.2017)
* #479 Added methods `clearBrowserCookies()` and `clearBrowserLocalStorage()`
* #497 Added methods `$x("//div")`, `$$x("//div")` for finding elements by xpath 
* #457 fix performance degradation in parallel tests
* #494 fix $.toString() on Android driver
* upgrade to selenium-java 3.3.1
* upgrade to phantomjsdriver 1.4.1
* Upgrade to htmlunit 2.24

=== 4.3 (Released 09.02.2017)
* System properties names aligned with Configuration fields. e.g. Configuration.someProp always has selenide.someProp equivalent (old names still supported for backward compatibility)
* JavaDocs are fixed - now it is more clear that $,$$,find,etc. methods don't start the search
* deprecated Selenide.selectRadio (for SelenideElement.selectRadio)
* upgrade to browsermob-core:2.1.4
* upgrade to org.apache.httpcomponents:httpcore:4.4.6
* upgrade to guava:21.0

=== 4.2.1 (Released in January 2017)
* fixed problems with int and boolean capability values, now converting automatically
* added support for FirefoxProfile over commandline (-Dfirefoxprofile.<option>=<value>,
* added support for ChromeOptions (args only) over commandline (-Dchromeoptions.args=<value1>,<value2>...)
* #426 fix error reporting in method `$$().find()`    - see https://github.com/codeborne/selenide/pull/426
* #443 SelenidePageFactory added to support page object initialization without @FindBy annotation   - see https://github.com/codeborne/selenide/pull/443

=== 4.2 (Released 13.12.2016)
* #431 browser=firefox uses legacy driver (works for <=47), browser=marionette - gecko driver (any Firefox)
* Added experimental support of Edge (browser=edge, set webdriver.edge.driver to path to MicrosoftWebDriver.exe)
* #433 bypass spawning local browser
* #391 add method $.selectOptionContainingText()
* #378 Cut off WebElement screenshot size when it doesn't fit in full page screenshot
* #379 added support for transferring any capability via System Property (-Dcapabilities.xxx=yyy)
* support for cloud services like BrowserStack, SauceLabs etc through supporting of  arbitrary capabilities.

=== 4.1 (Released 01.12.2016)
* #428 Improve byAttribute method for search via css selectors
* #419 #425 Added methods `texts(List)` and `exactTexts(List)` to `CollectionCondition`
* Improve support for gecko (marionette) driver
* Upgrade to selenium-java 3.0.1
* Upgrade to htmlunit-driver 2.23.2
* Upgrade to gson 2.8.0
* Upgrade to guava 20.0
* Explicitly declare dependency on newest httpcore:4.4.5 to avoid using old version (that Maven inherits from allure plugin or something like that)

=== 4.0 (Released 15.10.2016)
* #388 Upgrade to selenium-java 3.0.0
* #388 Upgrade to java 8
* log all intercepted http responses if proxy server failed to download file

=== 3.11 (Released 14.10.2016)
* #415 Selenide calls SeleniumException.getMessage() multiple times
* #416 Added condition `checked` for verifying checkboxes

=== 3.10 (Released 26.09.2016)
* #402 Disable built-in proxy server by default
* #400 Support multiple select
* #408 TextReport can be printed only for failed tests 
* #398 Support "Content-Disposition" header with encoding
* #401 Selenide swallows exception in some cases
* #379 Turn on temporary disabled test for firefox (thanks to @BorisOsipov)
* #407 Method `open` cannot open url in upper case

=== 3.9.3 (Released 09.09.2016)
* #393 Selenide should NOT add proxy server to browser if `Configuration.fileDownload = HTTPGET`

=== 3.9.2 (Released 03.09.2016)
* #386 Selenide should download files "old way" if tests uses its own "custom" webdriver
* #387 User can choose how to download files via Configuration.fileDownload

=== 3.9.1 (Released 27.08.2016)
* #383 Selenide proxy server now allows requests and responses bigger than 2MB (but writes warning) 
* #384 fixed SoftAssert listener for TestNG: it only applies for classes with @Listeners(SoftAssert.class} annotation
* #372 fixed SoftAssert listener for TestNG: it ignores tests with "expectedExceptions" attribute
* upgrade to gson:2.7 

=== 3.9 (Released 22.08.2016)
* #196 #267 Selenide uses its own proxy server to download files (thanks to @dimand58 for pull request)

=== 3.8.1 (Released 10.08.2016)
* #369, #366 Fixed bug with IE and basic auth - thanks to Anton Aftakhov @simple-elf for the pull request!

=== 3.8 (Released 06.08.2016)
* #359 user can disable creating *.html files - thanks to @BorisOsipov for this PR!
* fixed file uploading methods on remote browsers & grid - thanks to Alexei Vinogradov!
* #364, #303 TestNG: SimpleReport is now thread-safe
* #364, #303 TestNG: SoftAssertsReportsNGTest is now thread-safe
* #360 added methods to Selectors; byCssSelector(), byClassName()
* #355 added method $.dragAndDropTo(WebElement)
* #339 fixed JS error in Edge browser
* #290 fixed location of element screenshot - it's not put to "build/reports" folder, not to project root
* #302 Selenide now throws an error if soft assert is used without annotation
* #367 added link to implementation to javadoc of all public methods in SelenideElement
* upgrade to htmlunit 2.23

=== 3.7 (07.07.2016)
* Upgrade to Selenium 2.53.1 - now it should work with Firefox 47
* #349 Added Marionette browser support - thanks to Geroen Dierckx @ridiekel for PR!
* #345 Selenide should not fail if browser doesn't support JavaScript
* #357 Don't show "Screenshots: " in the error log when screenshots are disabled - thanks to @BorisOsipov for PR!

=== 3.6 (29.05.2016)
* upgrade to phantomjsdriver 1.3.0 (compatible with selenium-java 2.53.0)
* Add method `$.screenshotAsImage()`: `BufferedImage elementScreenshot = $(".logo").screenshotAsImage();` - thanks to @Akkuzin!
* #321 set default page load strategy back to "normal"
* fixed TestNG TextReport Listener, now only classes annotated with @Report will get reported - thanks to Alexei Vinogradov!
* #335 Add support for non-public page objects
* #329 Add support for JBrowser driver (but most of Selenide tests still fail with it :( )  - thanks to Anil Kumar Reddy Gaddam for pull request!
* #341 Use Selenide timeout when downloading files
* #320 Implementation of basic auth. for many browsers - thanks to @dimand58

=== 3.5.1 (Released 04.04.2016)
* #309 method $$.shouldHave(size()) should not fail when timeout happens after the 1st check

=== 3.5 (Released 31.03.2016)
* #274 added advanced checks for collection size: <, <=, >, >=, <>
* #308 set page load strategy to "none" by default
* #306 method $.toString() always includes latest value of "value" attribute
* Upgraded to selenium-java 2.53.0, changelog: https://github.com/SeleniumHQ/selenium/blob/master/java/CHANGELOG

=== 3.4 (Released 03.03.2016)
* #297 Can set chrome switches with system property `-Dselenide.chrome.switches=--disable-popup-blocking`
* #296 Can set browser version with system property `-Dselenide.browser.version=8`
* #287 add pollingIntervalMilliseconds parameter to #waitUntil #waitWhile
* Typo in property name selenide.collectionsTimeout fixed
* Upgraded to selenium-java 2.52.0, changelog: http://selenium2.ru/news/170-selenium-252.html
* Upgraded to htmlunit 2.20, changelog: http://htmlunit.sourceforge.net/changes-report.html#a2.20

=== 3.3 (Released 10.02.2016)
* #277 Ajax support for collections:
  Collection methods (operator $$) wait if collection elements get loaded asynchronously
* added collectionsPollingInterval (defaults to 0,2 s) and collectionsTimeout (defaults to 6 s) to configuration params
* Upgraded to selenium-java 2.51.0

=== 3.2 (Released 29.01.2016)
* #275 Added method for selecting option by index: `$("select").selectOption(3)`
* #272 Add setting "selenide.browser-size" to configure browser window size
* Fixed Bug in showing Selenium WebDriver version
* Upgraded to selenium-java 2.50.0, changelog: https://github.com/SeleniumHQ/selenium/blob/master/java/CHANGELOG

=== 3.1.3 (Released 22.01.2016)
* Upgraded to selenium-java 2.49.1 (fixed timeout issue in Grid)
* Added INFO about Selenide and Selenium WebDriver Versions in use

=== 3.1.2 (Released 19.01.2016)
* value-Condition checked for substring containing again (in 3.1-3.1.1 - was exact match)

=== 3.1.1 (Released 18.01.2016)
* Renamed FAILED->FAIL, PASSED->PASS in the print/log output to avoid confusion with PASSED and FAILED of external tools
* Added INFO about Browser/Version/Platform for the started browser to the logs

* exclude old selenium-remote-driver and selenium-java transitive dependencies (coming from phantomjsdriver 1.2.1)

=== 3.1 (Released 17.01.2016)
* Update documentation
* #263 Now Selenide does **not** allow to download file via invisible link
* #206 Method `switchTo(alert())` now waits until alert appears
* #206 Method `switchTo(frame())` now waits until frame appears
* #271 Method `switchTo(window())` now waits until window/tab appears
* Added methods `byName`, `byXpath`, `byLinkText`, `byPartialLinkText`,`byId` for Selectors duplicating Selenium `By.*` methods
* Bugfix: `Condition.exactTextCaseSensitive` now fails searchText is only a substring.
* Deprecated `$(WebElement,...) $$(WebElement,..)` - use ``$(WebElement).$(...) instead
* Added `getValue` method for SelenideElement (the same as `val()`)
* Upgraded to selenium-java 2.49.0, changelog: https://github.com/SeleniumHQ/selenium/blob/master/java/CHANGELOG

=== 3.0 (Released 24.12.2015)
===== New functions:
* Add method Selenide.updateHash() (thanks to @fabienbancharel for pull request #254)
* upgrade to sizzle 2.2.1
* upgrade to guava 19.0
* upgrade to testng 6.9.10

===== Big refactoring:
* Refactor AbstractSelenideElement. Instead of single huge class, it's split to many small classes ("commands").
* User can override any of these commands
* User can add any custom commands to the standard Selenide methods

===== Code cleanup:
* Remove deprecated conditions:
  * `notPresent` -> Use method `$.shouldNot(exist)` or `$.shouldNotBe(present)`.
  * `hasOptions` -> Not needed anymore. Use methods `$.selectOption()` or `$.selectOptionByValue()`.
  * `options` -> Not needed anymore. Use methods `$.selectOption()` or `$.selectOptionByValue()`.
  * `hasNotClass` -> Use method `$.shouldNotHave(cssClass("abc"))`
* Remove deprecated class JQuery
* Remove deprecated class PrettyReportCreator (use class `TextReport` for JUnit or TestNG)
* Remove deprecated methods
  * `Selenide.switchToWindow(title)` -> use method `switchTo().window(title)`
  * `Selenide.switchToWindow(index)` -> use method `switchTo().window(index)`
* Remove deprecated methods
  * `WebDriverRunner.ie()` -> use method `WebDriverRunner.isIE()`
  * `WebDriverRunner.htmlUnit()` -> use method `WebDriverRunner.isHtmlUnit()`
  * `WebDriverRunner.phantomjs()` -> use method `WebDriverRunner.isPhantomjs()`
  * `WebDriverRunner.takeScreenShot()` -> use method `Screenshots.takeScreenShot()`
* Remove deprecated methods
  * `$.should*(String message, Condition condition)` -> use method `$.should*(condition.because(message))`
* Remove class com.codeborne.selenide.impl.Quotes
  because it was migrated to Selenium Webdriver (org.openqa.selenium.support.ui.Quotes)

=== 2.25 (Released 30.11.2015)
* Changed license from LGPL 3.0 to MIT (less restrictive)
* #250 add TextReport (ex. PrettyReportCreator) for TestNG
* #227 add method $$.first() and $$.last()
* #242 #226 add method Screenshots.getLastScreenshot()
* #226 rename method getScreenShotAsFile() to takeScreenShotAsFile() because it actually takes screenshot
* #246 add method Selenide.confirm() without text parameter. Sometimes you want to just confirm without verifying text.
* #232 methods `confirm()` and `dismiss()` return actual dialog text
* #244 add ability to skip re-spawning browser after it disappears/closes unexpectedly (added property `-Dselenide.reopenBrowserOnFail=false`)
* upgrade to htmlunit 2.19

=== 2.24 (Released 08.11.2015)
* add method $.pressEscape()
* extract code for creating WebDriver to a separate class WebDriverFactory
* #236 fix soft asserts with TestNG
* upgrade to selenium 2.48.2

=== 2.23 (Released 15.09.2015)
* add method `$.selectRadio()`
* Method `$.setValue()` can also select radio button
* #216 user cannot change value of readonly field (input, radio, checkbox, textarea)
* #215 Take into account element's "maxlength" attr for the JS value setter

=== 2.22 (Released 29.08.2015)
* #209 close browser in the same thread (without spawning a daemon thread)

=== 2.21 (Released 03.08.2015)
* Selenide now requires Java 7 or higher
* Upgrade to Selenium 2.47.1 <br>
 Release notes: https://github.com/SeleniumHQ/selenium/blob/master/java/CHANGELOG

=== 2.20 (Released to 27.07.2015)
* #195 replace System.out and System.err by java.util.logging
* #199 Use timeout (5 seconds by default) when closing/killing webdriver [by @admizh]
* #204 set timeout (15 sec) and retry (3 times) to create webdriver if first attempt failed
* Cookies are not sent in FileDownloader after httpclient update [by Philipp Kolesnikov]
* #186 Selenide page factory can inject ElementsCollection
* #134 for "select", $.getText() returns text(s) of selected option(s).
* #66 can take screenshot of a single web element
* All should-methods with "message" parameter are deprecated
* exclude cglib-nodep from Selenide dependencies

=== 2.19 (Released 21.06.2015)
* #175 Add method to switch into inner frames: `switchTo().innerFrame("parentFrame", "childFrame_2", "childFrame_2_1");`
* #164 Method `$.download()` accepts untrusted self-signed certificates
* #185 PhantomJS accepts untrusted self-signed certificates
* fastSetValue() also triggers "focus" event (just in case)
* upgrade to Selenium webdriver 2.46.0
* #161 test should not fail if webdriver failed to collect Javascript errors

=== 2.18.2 (Released 24.05.2015)
* #182 Bugfix: Selenide 2.18.1 tries to take screenshot too late (when browser is already closed)

=== 2.18.1 (Released 15.05.2015)
* #180 Bugfix: Selenide 2.18 takes screenshot many times while waiting for condition

=== 2.18 (Released 29.04.2015)
Behaviour changes:
* #158 #167 do looping/waiting on a more upper-level, so that we could retry in case of more errors, e.g. StaleElementException thrown from Selenium
* take screenshot in case of any other exception (not only UIAssertionError)
* #145 $.shouldHave(value()) ignores difference in invisible characters; added check "exactValue" to save the previous behaviour.
* #174 user can click using JavaScript using property `-Dselenide.click-via-js=true` (thanks to @dimand58 for pull request)
* #177 Added method $.doubleClick()

Bugfixes:
* #176 Methods hover(), contextClick(), dragAndDropTo() can now be chained
* #168 fixed Sizzle selectors in pages without jQuery (thanks to @Gert for pull request)
* added method `WebDriverRunner.hasWebDriverStarted()` (thanks to @dimand58 for pull request)
* #165 Now method `$.setValue()` triggers the following events in `fastSetValue` mode: "keydown", "keypress", "input", "keyup", "change.
* Selenide depends on the newest version commons-codec 1.10 instead of old version commons-codec 1.6 (coming with Selenium)

=== 2.17 (Released 08.03.2015)
* upgrade to selenium webdriver 2.45.0
* added "soft asserts" (JUnit and TestNG are supported out-of-the-box)

=== 2.16 (Released 10.01.2015)
* Added #37 Selenide can create a report of all actions in test
* Fixed #152 `$.closest(".class")` works correctly
* Fixed #151 Method `$$.toString()` fetches collection if it's not fetched yet
* Added #154 `$.toString()` shows all attributes
* Fixed #153 `$.setValue()` should not fail if element has disappeared while entering text

=== 2.15 (Released 02.11.2014)
* #140 Added support for Sizzle selectors
* #139 Added support for multifile upload
* #106 Added support for BrowserMob proxy (thanks to Vladimir Denisov @proton72)
* #137 Added method for zooming page IN and OUT
* #136 Can open non-html pages (e.g. plain text)
* #72 Added method for switching to frame/window/tab by index
* Retrieving screenshot as file - could be useful for reporting frameworks like 'Yandex Allure' (thanks to Vladimir Denisov @proton72)

And minor issues:
* #138 Remove pointless warning in Chrome: "You are using an unsupported command-line flag: --ignore-certificate-errors"
* Removed duplicate "Screenshot:" prefix in error messages
* Upgraded to Selenium 2.44.0

=== 2.14 (Released 16.09.2014)
Added alternative with error message to all "should" methods.

Now it's possible to write asserts with comment / error message:

```java
$("input#vatin").shouldBe("Vatin is required for government companies", visible, enabled);
```

=== 2.13 (Released 11.09.2014)
* Added method `$("img").isImage()`
* Added alternate methods `be` and `have`: `$.should(have(text("___"))` - useful for using Selenide with EasyB
* Added experimental feature "fast set value" (configurable via `Configuration.fastSetValue`); disabled by default.
* upgraded to Selenium 2.43.1

=== 2.12 (Released 4.07.2014)
* Added method $.uploadFile()
* Fixed method $.uploadFromClasspath - it removes extra ".." parts from file name
* In case of selectbox, $("select").val("...") selects an option (like in JQuery)
* Added method getWebDriverLogs() for querying logs returned by `webdriver.manage().logs()` (thanks to Sergey Shimkiv for this pull request!)
* Added methods for retrieving screenshot and javascript errors from UIAssertionError

* Bugfix #119 for Opera (Opera does not support `webdriver.manage().window()`)
* Upgraded to Selenium 2.42.2[http://selenium.googlecode.com/git/java/CHANGELOG]
* Upgraded to HtmlUnit 2.15[http://htmlunit.sourceforge.net/changes-report.html#a2.15]

=== 2.11 (Released 21.05.2014)
Cleanup release. Dropping obsolete/useless functionality.
* Methods $.selectOption() and $.selectOptionByValue() DO NOT trigger "change" event with jQuery.
* Class `com.codeborne.selenide.JQuery` has been deprecated.

* #61 Selenide clearly says if parent element/collection is not found
* #118 Avoid logging annoying error message "UnreachableBrowserException: Error communicating with the remote browser. It may have died." when closing Firefox browser
* Upgraded to PhantomJS 1.2.0

=== 2.10 (Released 18.04.2014)
* Added method switchToWindow(String title)
* Added methods $.hover() and $.dragAndDropTo(target)
* Added methods $.parent(), $.closest("tag") and $.closest(".class")
* Added functions getJavascriptErrors() and assertNoJavascriptErrors()
* Automatically attach javascript errors to error message when test fails

* Improved mechanism of closing webdrivers (suggested by Alexandr Gavrilenko)
* #114 Selenide throws "Element should be visible" when trying to click invisible element  (instead of reporting "Element does not exist" that could be misleading)
* Removed method Navigator.waitUntilPageIsLoaded - not all pages have "body". E.g. pages containing frames.
* Method savePageSourceToFile tries to close unexpected alert/confirm dialog (if any)
* Upgraded to Selenium 2.41.0

=== 2.9 (Released 14.03.2014)
* #102 $.shouldHave(text()) should also ignore \u00a0 character (unbreakable space)
* If selenide cannot take screenshot, the error is logged with stack trace (but only once)
* #103 Do not ignore webdriver exception, but attach to the assertion error being thrown.
* #69 Added support for Safari webdriver
* Added method ScreenShooter.to(folder)
* #98 Selenide stores page source in UTF-8 encoding(independently of default system encoding)
* Removed confusing messages about "reportsUrl" and "BUILD_URL"(use LOG.config log level)
* #104 Method $.download() throws FileNotFoundException (for 40x error) or RuntimeException (for 50x error)
* #105 Selenide should wait 4 seconds and re-try even in case of invalidSelectorException
* #107 Selenide should cleanup all unused browsers immediately
* #108 Consistently maximize browser windows independently of webdriver creation mode.

=== 2.8.1 (Released 24.02.2014)
* #99 Added OR condition
* #100 Use "jQuery" instead of "$" when sending jquery commands (to avoid conflicts with other JS frameworks)
* Upgraded to Selenium 2.40.0, HtmlUnit 2.14 and TestNG 6.8.8

=== 2.8 (Released 15.02.2014)
===== Non-backward compatible changes:
* #96 Method `WebDriverRunner.setWebDriver()` does not close previous webdriver. You are responsible for webdriver lifecycle if you are using setWebDriver().
* #63 Method `Condition.actualValue()` is optional (it's not needed in most cases). It makes creating custom conditions even more easier.

===== Improvements:
* #95 #79 - Selenide automatically takes screenshots on any test failure, not only if `$.shouldXXX` method fails.
* Un-deprecated WebDriverProvider. It still can be useful.
* #89 Do not exclude cglib dependency - it's needed for taking screenshots with RemoteWebDriver

===== New features:
* #93 User can get text and html of hidden element with new methods $.innerText() and $.innerHtml()
* #77 Added methods back() and forward()
* #71 Added method setSelected(boolean) for checking checkboxes
* #86 - added methods $.is(condition), $.has(condition)
* #62 Added composite condition AND
* #94 SelenideElement implements WrapsElement
* #88 Method $(WebElement parent, By selector, int index) made public. Added method $(WebElement parent, By selector).
* #82 Added setting "selenide.browser" as a synonym for "browser"
* Method executeJavaScript() can accept multiple arguments

=== 2.7 (Released 31.12.2013)
* #59 Automatically take screenshot on any failures. More exactly, when any of methods $.shouldXXX(condition) fails.
* #59 When running tests in Jenkinks, Selenide shows public URL of screenshots (using BUILD_URL variable provided by Jenkins). It's incredibly convenient because you can watch screenshots right in the Jenkins report.
* #59 Added method getScreenshots() for retrieving all taken screenshots
* Upgraded to Selenium 2.39.0

=== 2.6.1 (Released 29.11.2013)
* The most wanted feature is finally here!
  Added method $.download() for downloading file by "href" attribute!

=== 2.6 (Released 26.11.2013)
* Added method $.scrollTo()

=== 2.5 (Released 11.11.2013)
* Created annotations for TestNG that automatically create browser per test/per class
* Added method $.attr("name") as a synonym for $.getAttribute("name").
* Added method $.name() as a synonym for $.attr("name")
* Better support for PhantomJS: ignore alerts and confirms
* All webdrivers accept SSL certificates by default
* Selenide clearly says if timeout is mistakenly given in seconds instead of milliseconds.
* Condition constructor has been simplified (for easier creation of custom conditions)
* Upgraded to Selenium 2.37.1

=== 2.4 (Released 16.09.2013)
===== New features:
* Allow multiple WebDriver instances in parallel threads inside single VM. This allows running parallel tests.
* All text checks like `shouldHave(text(..))` ignore whitespaces!
* Added method for adding WebDriverEventListeners
* Added method `$.pressTab()`
* CollectionCondition#texts matches substrings
* Added method CollectionCondition#exactTexts
* Maximize PhantomJS driver "window" by default
* Better error messages for wrapped elements in PageObjects

===== Bugfixes:
* Method "$$.findBy" waits until element matches the condition
* Method $.append() first waits until element gets visible

===== Technical issues:
* Updated to selenium-java:2.35.0
* Moved implementation details from WebDriverRunner class to separate WebDriverThreadLocalContainer, ScreenShotLaboratory and Cleanup classes that are not static and can be overridden if needed.
* WebDriverProvider is deprecated

=== 2.3 (Released 9.07.2013)
===== New features:
* Added possibility to mock 'alert' and 'confirm' modal dialogs
* $$.should-methods can check multiple conditions
* Collection methods can be chained:
 $$("#multirowTable tr").shouldHave(size(2))
    .filterBy(text("Norris")).shouldHave(size(1));

===== Usability issues:
* Readable error messages!
* Save screenshots into subfolders: folder name is "com/package/TestClass/", file name is "testName.png"/"testName.html"
* Take screenshots for RemoteWebDriver too (using Augmenter)
* Added javadoc for all SelenideElement methods

===== Technical issues:
* Updated to selenium-java:2.33.0
* Use "webdriver.quite()" instead of "webdriver.close()" to force closing ChromeDriver and IE process
* Fixed XPath for byText and withText
* Removed using INTRODUCE_FLAKINESS_BY_IGNORING_SECURITY_DOMAINS for IE driver as it seems to be a bad practice
* Removed "waitUntilAlertDisappears" because it does nothing useful.
* Removed accident jcommander dependency
* Build Selenide with Travis CI

=== 2.2 (Released 31.05.2013)
* Added method WebDriverRunner.setWebDriver(myDriver) to enable using custom WebDriver instance.
* Added possibility to run HtmlUnit driver emulating different browsers: -Dbrowser=htmlunit:firefox, htmlunit:chrome etc.
* Added condition $$().shouldBe(empty)
* Method $$().shouldHave(size(n)) waits until collection gets expected size
* Method $.setValue() triggers 'change' events in IE too
* Updated to selenium-java:2.31.0

=== 2.1 (Released 2.04.2013)
* Changed license from GPL 1.0 to LGPL 3.0
* Added support for TestNG
* Added support for Selenium FluentWait API
* Added support for Selenium Actions API
* Added method $.findAll() returning list of matching elements.
* Added method $$.findBy
* Added method $$.shouldHave(texts("A", "B", "C")) for asserting texts of all matching elements
* Added method $.data(attr) as a synonym for $.getAttribute("data-" + attr)
* Added conditions "name", "not", "type", "id": $("#username").shouldHave(name("firstName"))
* text and exactText conditions are case insensitive (reason - in css designer can apply text transformations and tests will fail)
* introduced textCaseSensitive and exactTextCaseSensitive conditions
* added open methods to Selenide class that return page object by class
* Methods $.selectOption and $.selectOptionByValue trigger change event when possible.
* Class ElementsCollection now contains list of SelenideElements (instead of WebElements).
* Removed deprecated condition "haveText". Use $.shouldHave(text("john")) instead.
* Excluded org.webbit, netty, selenium-iphone-driver, selenium-safari-driver from Selenide dependencies to avoid loading too much useless stuff unless it's really needed.
* Now Condition implements Predicate<WebElement>. So it can be used for filtering collections.

=== 2.0 (Released 3.03.2013)
* Drop deprecated classes and methods (DOM, Navigation).
* Updated to selenium-java:2.31.0
* Selenide 2.0 is not backward-compatible with Selenide 1.+
  Migration guide:
  * import static com.codeborne.selenide.WebDriverRunner.{browser,holdBrowserOpen,remote,startMaximized,reportsFolder}
    * replace by import static com.codeborne.selenide.Configuration.*
  * import static com.codeborne.selenide.DOM.defaultWaitingTimeout
    * replace by import static com.codeborne.selenide.Configuration.*
  * import static com.codeborne.selenide.DOM.*
    * replace by import static com.codeborne.selenide.Selenide.*
  * import static com.codeborne.selenide.Navigation.*
    * replace by import static com.codeborne.selenide.Selenide.open
  * import com.codeborne.selenide.ShouldableWebElement
    * replace by import com.codeborne.selenide.SelenideElement

=== 1.11 (Released 28.02.2013)
* Mark classes DOM and Navigation as deprecated (going to drop them in Selenide 2.0). The point is that now user only needs to import one class Selenide.
* Added support for PhantomJS driver
* Suppress HtmlUnit useless warnings
* Method $.setValue() triggers onchange event with standard JavaScript instead of jQuery.
* Condition "empty" checks for both text and value.
* Added condition "exactText".
* Moved jquery-specific workarounds to a separate class JQuery
* Added selector "by" as a synonym for "byAttribute"
* Updated to selenium-java:2.30.0

=== 1.10 (Released 11.02.2013)
* Excluded HtmlUnit dependencies. These have too large size, and not everyone uses them.
* Added method $$().shouldHaveSize(n)
* Added methods $.exists(), isDisplayed(), $.text(), $.pressEnter(), $.followLink()
* Added methods $.selectOption(), $.selectOptionByValue(), $.getSelectedValue(), $.getSelectedText()
* Changed behaviour of methods byText() and withText(): now spaces in text are ignored
* Added method $.val(String) as an alternative for $.setValue(String) (opa JQuery style!)
* Added methods $.waitUntil() and $.waitWhile()
* Added method Selectors.byAttribute(name, value)
* Added Conditions appear, readonly and attribute(String)
* Added method switchTo() for easier supporting frames
* Method open() can use either absolute or relative URL
* Added method toWebElement() returning the original WebElement
* Added annotation BrowserStrategy
* Methods assertElement, assertVisible, assertHidden in DOM are deprecated.
* Renamed ShouldableWebElement to SelenideElement (shouldable still exists for compatibility)
* $$ does not implement WebElement anymore - it was useless feature.
* Now Selenide kills webdriver if it failed to close normally
* Moved useful methods to class Selenide. Class DOM will be marked as deprecated in version 1.11 and dropped in 2.0
* Updated to selenium-java:2.29.1

=== 1.9 (Released 5.01.2013)
* No need for waitFor/waitUntil methods. All the $(), getElement() and shouldXXX() methods wait for a few seconds until element appears or condition gets satisfied.
* Added support for PageObjects - see method DOM.page(Class)
* Added methods $().find() with index parameter
* Added method $().setValue()
* Added method DOM.getSelectedRadio()
* Updated to selenium-java:2.26.0
* Added initial support for phantomjs headless webkit browser (-Dbrowser=phantomjs)
* Added support for custom WebDriver initialization by defining com.codeborne.selenide.WebDriverProvider implementation via "browser" system property.

=== 1.8 (Released 29.11.2012)
* Changed Selectors.byText() behaviour - now it matches THE WHOLE TEXT, not a substring.
* A new method Selectors.withText() has been added that matches substring.
* Added option "selenide.start-maximized" (true/false) instead of (deprecated) option "chrome.switches".
* Added support for By.CssSelector to method DOM.getJQuerySelector()

=== 1.7 (Released 22.10.2012)
* Added file uploading functionality (file is taken from test classpath)
* Added methods $().should(), $().shouldHave, $().shouldBe(), $().shouldNot, $().shouldNotBe, $().find()
* Added method $().toString() for logging WebElement in human-readable format.
* Added wait-methods with CSS Selector parameter
* Added method DOM.confirm() for clicking on confirmation dialog (alert)
* Added support for Opera browser
* Added method Navigation.refresh() for reloading current page
* Added condition "present", "notPresent", "exist".
* Added selector "byText" and condition "matchesText" for matching elements by regex<|MERGE_RESOLUTION|>--- conflicted
+++ resolved
@@ -1,13 +1,10 @@
 == Changelog
 
 === 4.7 (planned to 2x.09.2017)
-<<<<<<< HEAD
 * upgrade to selenium-java 3.5.3
 * upgrade to browsermob-core 2.1.5 (and downgrade to littleproxy 1.1.0-beta-bmp-17)
-=======
 * #210 Show path to page html in addition to screenshot -- Thanks @hyunil-shin for PR #590
 * #570 Fixed concurrency issue with screenshots during parallel runs -- Thanks Jane Riabchenko for PR #595
->>>>>>> 43c2a1b4
 
 === 4.6 (released 31.08.2017)
 * #529 Cannot find capabilities with browserName=ie when grid hub url specified in -Dremote    -- thanks to @BorisOsipov

--- conflicted
+++ resolved
@@ -106,42 +106,8 @@
   /**
    * Should be used for explaining the reason of condition
    */
-<<<<<<< HEAD
-  public CollectionCondition because(String message) {
-    return new ExplainedCollectionCondition(this, message);
-  }
-
-  private static class ExplainedCollectionCondition extends CollectionCondition {
-    private final CollectionCondition delegate;
-    private final String message;
-
-    private ExplainedCollectionCondition(CollectionCondition delegate, String message) {
-      this.delegate = delegate;
-      this.message = message;
-    }
-
-    @Override
-    public void fail(WebElementsCollection collection, List<WebElement> elements, Exception lastError, long timeoutMs) {
-      delegate.fail(collection, elements, lastError, timeoutMs);
-    }
-
-    @Override
-    public boolean apply(List<WebElement> element) {
-      return delegate.apply(element);
-    }
-
-    @Override
-    public String toString() {
-      return delegate.toString() + " (because " + message + ")";
-    }
-
-  }
-
-
-=======
   public CollectionCondition because(String explanation) {
     this.explanation = explanation;
     return this;
   }
->>>>>>> 40effdb5
 }
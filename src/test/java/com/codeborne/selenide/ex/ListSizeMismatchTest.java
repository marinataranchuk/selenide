package com.codeborne.selenide.ex;

import java.util.List;

import com.codeborne.selenide.UnitTest;
import com.codeborne.selenide.impl.WebElementsCollection;
import org.junit.jupiter.api.Test;
import org.openqa.selenium.WebElement;

import static java.util.Arrays.asList;
import static org.mockito.Mockito.mock;

<<<<<<< HEAD
class ListSizeMismatchTest extends UnitTest {
  @Test
  void testToString() {
    String operator = "Operator";
    int expectedSize = 10;
    WebElementsCollection webElementsCollection = mock(WebElementsCollection.class);
    List<WebElement> actualElementsList = asList(mock(WebElement.class),
      mock(WebElement.class),
      mock(WebElement.class));
    Exception exception = new Exception("Exception message");
    long timeoutMs = 1000L;
    ListSizeMismatch listSizeMismatch = new ListSizeMismatch(operator,
      expectedSize,
=======
public class ListSizeMismatchTest {
  String operator = "Operator";
  int expectedSize = 10;
  WebElementsCollection webElementsCollection = mock(WebElementsCollection.class);
  List<WebElement> actualElementsList = asList(mock(WebElement.class),
    mock(WebElement.class),
    mock(WebElement.class));
  Exception exception = new Exception("Exception message");
  long timeoutMs = 1000L;

  @Test
  public void toString_withoutExplanation() {
    ListSizeMismatch listSizeMismatch = new ListSizeMismatch(operator,
      expectedSize,
      null,
>>>>>>> 86d50c52
      webElementsCollection,
      actualElementsList,
      exception,
      timeoutMs);
    String expectedString = "ListSizeMismatch : expected: Operator 10, actual: 3, collection: null\n" +
      "Elements: [\n" +
      "\t<null displayed:false></null>,\n" +
      "\t<null displayed:false></null>,\n" +
      "\t<null displayed:false></null>\n" +
      "]\n" +
      "Screenshot: null\n" +
      "Timeout: 1 s.\n" +
      "Caused by: java.lang.Exception: Exception message";
<<<<<<< HEAD
    assertThat(listSizeMismatch)
      .hasToString(expectedString);
=======
    assertEquals(expectedString, listSizeMismatch.toString());
  }

  @Test
  public void toString_withExplanation() {
    ListSizeMismatch listSizeMismatch = new ListSizeMismatch(operator,
      expectedSize,
      "it's said in customer requirement #12345",
      webElementsCollection,
      actualElementsList,
      exception,
      timeoutMs);
    String expectedString = "ListSizeMismatch : expected: Operator 10" +
      " (because it's said in customer requirement #12345), actual: 3, collection: null\n" +
      "Elements: [\n" +
      "\t<null displayed:false></null>,\n" +
      "\t<null displayed:false></null>,\n" +
      "\t<null displayed:false></null>\n" +
      "]\n" +
      "Screenshot: null\n" +
      "Timeout: 1 s.\n" +
      "Caused by: java.lang.Exception: Exception message";
    assertEquals(expectedString, listSizeMismatch.toString());
>>>>>>> 86d50c52
  }
}<|MERGE_RESOLUTION|>--- conflicted
+++ resolved
@@ -1,30 +1,15 @@
 package com.codeborne.selenide.ex;
+
+import com.codeborne.selenide.impl.WebElementsCollection;
+import org.junit.Test;
+import org.openqa.selenium.WebElement;
 
 import java.util.List;
 
-import com.codeborne.selenide.UnitTest;
-import com.codeborne.selenide.impl.WebElementsCollection;
-import org.junit.jupiter.api.Test;
-import org.openqa.selenium.WebElement;
-
 import static java.util.Arrays.asList;
+import static junit.framework.TestCase.assertEquals;
 import static org.mockito.Mockito.mock;
 
-<<<<<<< HEAD
-class ListSizeMismatchTest extends UnitTest {
-  @Test
-  void testToString() {
-    String operator = "Operator";
-    int expectedSize = 10;
-    WebElementsCollection webElementsCollection = mock(WebElementsCollection.class);
-    List<WebElement> actualElementsList = asList(mock(WebElement.class),
-      mock(WebElement.class),
-      mock(WebElement.class));
-    Exception exception = new Exception("Exception message");
-    long timeoutMs = 1000L;
-    ListSizeMismatch listSizeMismatch = new ListSizeMismatch(operator,
-      expectedSize,
-=======
 public class ListSizeMismatchTest {
   String operator = "Operator";
   int expectedSize = 10;
@@ -40,7 +25,6 @@
     ListSizeMismatch listSizeMismatch = new ListSizeMismatch(operator,
       expectedSize,
       null,
->>>>>>> 86d50c52
       webElementsCollection,
       actualElementsList,
       exception,
@@ -54,10 +38,6 @@
       "Screenshot: null\n" +
       "Timeout: 1 s.\n" +
       "Caused by: java.lang.Exception: Exception message";
-<<<<<<< HEAD
-    assertThat(listSizeMismatch)
-      .hasToString(expectedString);
-=======
     assertEquals(expectedString, listSizeMismatch.toString());
   }
 
@@ -81,6 +61,5 @@
       "Timeout: 1 s.\n" +
       "Caused by: java.lang.Exception: Exception message";
     assertEquals(expectedString, listSizeMismatch.toString());
->>>>>>> 86d50c52
   }
 }
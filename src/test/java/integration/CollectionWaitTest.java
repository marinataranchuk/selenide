--- conflicted
+++ resolved
@@ -1,16 +1,11 @@
 package integration;
 
-<<<<<<< HEAD
 import java.util.ArrayList;
 import java.util.List;
 
 import com.codeborne.selenide.SelenideElement;
 import org.junit.jupiter.api.BeforeEach;
 import org.junit.jupiter.api.Test;
-=======
-import org.junit.Before;
-import org.junit.Test;
->>>>>>> 0197804c
 
 import static com.codeborne.selenide.CollectionCondition.size;
 import static com.codeborne.selenide.Condition.text;
@@ -33,25 +28,15 @@
     $$("#collection li").last().shouldBe(visible).shouldHave(text("Element #49"));
   }
 
-<<<<<<< HEAD
-  @Test
-  void reproduceStaleElementException_priorToSelenide33() {
-    List<SelenideElement> elements = new ArrayList<>($$("h1"));
-
-    executeJavaScript("window.location.reload();");
-
-    elements.get(0).shouldBe(visible).shouldHave(text("Elements will appear soon"));
+  @Test(expected = AssertionError.class)
+  public void failsIfWrongSize() {
+    $$("#collection li").shouldHave(size(-1));
   }
 
   @Test
   void failsIfWrongSize() {
     assertThatThrownBy(() -> $$("#collection li").shouldHave(size(-1)))
       .isInstanceOf(AssertionError.class);
-=======
-  @Test(expected = AssertionError.class)
-  public void failsIfWrongSize() {
-    $$("#collection li").shouldHave(size(-1));
->>>>>>> 0197804c
   }
 
   @Test

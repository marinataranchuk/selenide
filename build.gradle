apply plugin: 'java'
apply plugin: 'maven'

sourceCompatibility = 1.5
version = '0.9'

repositories{
  mavenCentral()
//  mavenRepo urls: 'http://repository.jboss.com/maven2/'
}

configure(install.repositories.mavenInstaller) {
<<<<<<< HEAD
  pom.groupId = 'com.codeborne.security'
  pom.artifactId = 'mobileid'
  pom.version = '0.9'
=======
  pom.groupId = 'com.codeborne'
  pom.artifactId = 'codeborne-security'
  pom.version = '1.0-SNAPSHOT'
>>>>>>> f3c7230e
}

sourceSets {
  main {
    java {
      srcDir 'src'
    }
  }
  test {
    java {
      srcDir 'test'
    }
  }
}
dependencies {
  compile 'org.apache.axis:axis:1.4'
  compile 'org.apache.axis:axis-jaxrpc:1.4'
  compile 'commons-discovery:commons-discovery:0.4'
  compile 'wsdl4j:wsdl4j:1.6.2'
  testCompile 'junit:junit:4.10'
  testCompile 'org.hamcrest:hamcrest-all:1.1'
  testCompile 'org.mockito:mockito-all:1.9.0-rc1'
}

task libs(type: Sync) {
  from configurations.compile
  from configurations.runtime
  from configurations.testCompile
  into "$buildDir/lib"
}

defaultTasks 'clean', 'libs', 'test', 'install'<|MERGE_RESOLUTION|>--- conflicted
+++ resolved
@@ -10,15 +10,9 @@
 }
 
 configure(install.repositories.mavenInstaller) {
-<<<<<<< HEAD
-  pom.groupId = 'com.codeborne.security'
-  pom.artifactId = 'mobileid'
-  pom.version = '0.9'
-=======
   pom.groupId = 'com.codeborne'
   pom.artifactId = 'codeborne-security'
-  pom.version = '1.0-SNAPSHOT'
->>>>>>> f3c7230e
+  pom.version = '0.9'
 }
 
 sourceSets {
